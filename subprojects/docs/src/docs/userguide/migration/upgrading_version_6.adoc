// Copyright 2019 the original author or authors.
//
// Licensed under the Apache License, Version 2.0 (the "License");
// you may not use this file except in compliance with the License.
// You may obtain a copy of the License at
//
//      http://www.apache.org/licenses/LICENSE-2.0
//
// Unless required by applicable law or agreed to in writing, software
// distributed under the License is distributed on an "AS IS" BASIS,
// WITHOUT WARRANTIES OR CONDITIONS OF ANY KIND, either express or implied.
// See the License for the specific language governing permissions and
// limitations under the License.

[[upgrading_version_6]]
= Upgrading your build from Gradle 6.x to the latest

This chapter provides the information you need to migrate your Gradle 6.x builds to the latest Gradle release. For migrating from Gradle 4.x or 5.x, see the <<upgrading_version_5.adoc#upgrading_version_5, older migration guide>> first.

We recommend the following steps for all users:

. Try running `gradle help --scan` and view the https://gradle.com/enterprise/releases/2018.4/#identify-usages-of-deprecated-gradle-functionality[deprecations view] of the generated build scan.
+
image::deprecations.png[Deprecations View of a Gradle Build Scan]
+
This is so that you can see any deprecation warnings that apply to your build.
+
Alternatively, you could run `gradle help --warning-mode=all` to see the deprecations in the console, though it may not report as much detailed information.
. Update your plugins.
+
Some plugins will break with this new version of Gradle, for example because they use internal APIs that have been removed or changed. The previous step will help you identify potential problems by issuing deprecation warnings when a plugin does try to use a deprecated part of the API.
+
. Run `gradle wrapper --gradle-version {gradleVersion}` to update the project to {gradleVersion}.
. Try to run the project and debug any errors using the <<troubleshooting.adoc#troubleshooting, Troubleshooting Guide>>.

[[changes_7.0]]
== Upgrading from 6.8

=== Potential breaking changes

==== Removal of `compile` and `runtime` configurations

Since its inception, Gradle provided the `compile` and `runtime` configurations to declare dependencies.
These however did not support a fine grained scoping of dependencies. Hence, better replacements were introduced in Gradle 3.4:

- The `implementation` configuration should be used to declare dependencies which are _implementation details_ of a library: they are not visible to consumers of the library during compilation time.
- The `api` configuration, available only if you apply the `java-library` plugin, should be used to declare dependencies which are part of the API of a library, that need to be exposed to consumers at compilation time.

In Gradle 7, both the `compile` and `runtime` configurations are removed.
Therefore, you have to migrate to the `implementation` and `api` configurations above.
If you are still using the `java` plugin for a Java library, you will need to apply the `java-library` plugin instead.

You can find more details about the benefits of the new configurations and which one to use in place of `compile` and `runtime` by reading the <<java_library_plugin.adoc#java_library_plugin,Java Library plugin>> documentation.

==== Configuring the layout of an Ivy repository

The `layout` method taking a configuration block has been removed and is replaced by link:{groovyDslPath}/org.gradle.api.artifacts.repositories.IvyArtifactRepository.html#org.gradle.api.artifacts.repositories.IvyArtifactRepository:patternLayout(org.gradle.api.Action)[patternLayout].

==== Removal of `ProjectLayout#configurableFiles`

Please use `ObjectFactory#fileCollection()` instead.

==== Properties removed in Checkstyle and PMD plugins

* The `configDir` getters and setters have been removed from the Checkstle task and extension.
Use the `configDirectory` property instead.
* The `rulePriority` getter and setter have been removed from the Pmd task and extension.
Use the `rulesMinimumPriority` property instead.

<<<<<<< HEAD
==== Removal of `BuildListener.buildStarted(Gradle)`

`BuildListener.buildStarted(Gradle)` was deprecated in Gradle 6.0 and is now removed in Gradle 7.0.
Please use link:{javadocPath}/org/gradle/BuildListener.html#beforeSettings-org.gradle.api.initialization.Settings-[BuildListener.beforeSettings(Settings)] instead.
=======
==== Using `AbstractTask`

Registering a task with the `AbstractTask` type or with a type extending `AbstractTask` was deprecated in Gradle 6.5 and is now an error in Gradle 7.0.
You can use link:{javadocPath}/org/gradle/api/DefaultTask.html[DefaultTask] instead.
>>>>>>> 60bfa1f2

=== Deprecations

[[missing_dependencies]]
==== Missing dependencies between tasks

Having a task which produces an output in a location and another task consuming that location by referring to it as an input without the consumer task depending on the producer task has been deprecated.
A fix for this problem is to <<more_about_tasks.adoc#sec:link_output_dir_to_input_files,add a dependency from the consumer to the producer>>.

[[changes_6.8]]
== Upgrading from 6.7

=== Potential breaking changes

==== Toolchain API is now marked as @NonNull

The API supporting the Java Toolchain feature in `org.gradle.jvm.toolchain` is now marked as `@NonNull`.

This may impact Kotlin consumers where the return types of APIs are no longer nullable.

==== Updates to default tool integration versions

- JaCoCo has been updated to http://www.jacoco.org/jacoco/trunk/doc/changes.html[0.8.6].
- Checkstyle has been updated to https://checkstyle.sourceforge.io/releasenotes.html#Release_8.37[Checkstyle 8.37].
- CodeNarc has been updated to https://github.com/CodeNarc/CodeNarc/blob/v2.0.0/CHANGELOG.md[CodeNarc 2.0.0].

==== Updates to bundled Gradle dependencies

- Kotlin has been updated to https://blog.jetbrains.com/kotlin/2020/08/kotlin-1-4-released-with-a-focus-on-quality-and-performance/[Kotlin 1.4.20].
  Note that Gradle scripts are still using the Kotlin 1.3 language.
- Apache Ant has been updated to 1.10.9 to fix https://github.com/gradle/gradle/security/advisories/GHSA-j45w-qrgf-25vm[CVE-2020-11979]

==== Projects imported into Eclipse now include custom source set classpaths

Previously, projects imported by Eclipse only included dependencies for the main and test source sets. The compile and runtime classpaths of custom source sets were ignored.

Since Gradle 6.8, projects imported into Eclipse include the compile and runtime classpath for every source set defined by the build.

==== SourceTask is no longer sensitive to empty directories

Previously, empty directories would be taken into account during up-to-date checks and build cache key calculations for the sources declared in `SourceTask`.
This meant that a source tree that contained an empty directory and an otherwise identical source tree that did not contain the empty directory would be considered different sources, even if the task would produce the same outputs.
In Gradle 6.8, `SourceTask` now ignores empty directories during doing up-to-date checks and build cache key calculations.
In the vast majority of cases, this is the desired behavior, but it is possible that a task may extend `SourceTask` but also produce different outputs when empty directories are present in the sources.
For tasks where this is a concern, you can expose a separate property without the `@IgnoreEmptyDirectories` annotation in order to capture those changes:

```
@InputFiles
@SkipWhenEmpty
@PathSensitive(PathSensitivity.ABSOLUTE)
public FileTree getSourcesWithEmptyDirectories() {
    return super.getSource()
}
```

==== Changes to publications

Publishing a component which has a dependency on an enforced platform now triggers a validation error, preventing accidental publishing of bad metadata:
enforced platforms use cases should be limited to applications, not things which can be consumed from another library or an application.

If, for some reason, you still want to publish components with dependencies on enforced platforms, you can disable the validation following the <<publishing_setup.adoc#sec:suppressing_validation_errors, documentation>>.

=== Deprecations

[[referencing_tasks_from_included_builds]]
==== Referencing tasks from included builds

Direct references to tasks from included builds in `mustRunAfter`, `shouldRunAfter` and `finalizedBy` task methods have been deprecated.
Task ordering using `mustRunAfter` and `shouldRunAfter` as well as finalizers specified by `finalizedBy` should be used for task ordering within a build.
If you happen to have cross-build task ordering defined using above mentioned methods, consider restructuring such builds and decoupling them from one another.

[[master_subdirectory_root_build]]
==== Searching for settings files in 'master' directories

Gradle will emit a deprecation warning when your build relies on finding the settings file in a directory named `master` in a sibling directory.

If your build uses this feature, consider refactoring the build to have the root directory match the physical root of the project hierarchy.

Alternatively, you can still run tasks in builds like this by invoking the build from the `master` directory only using a
<<intro_multi_project_builds.adoc#sec:executing_tasks_by_fully_qualified_name,fully qualified path to the task>>.

[[using_NamedDomainObjectContainer_invoke_kotlin_Function1]]
==== Using method `NamedDomainObjectContainer<T>.invoke(kotlin.Function1)`

Gradle Kotlin DSL extensions have been changed to favor Gradle's `Action<T>` type over Kotlin function types.

While the change should be transparent to Kotlin clients, Java clients calling Kotlin DSL extensions need to be updated to use the `Action<T>` APIs.

[[changes_6.7]]
== Upgrading from 6.6

=== Potential breaking changes

==== buildSrc can now see included builds from the root

Previously, `buildSrc` was built in such a way that included builds were ignored from the root build.

Since Gradle 6.7, `buildSrc` can see any included build from the root build.
This may cause dependencies to be substituted from an included build in `buildSrc`.
This may also change the order in which some builds are executed if an included build is needed by `buildSrc`.

==== Updates to default tool integration versions

- PMD has been updated to https://github.com/pmd/pmd/releases/tag/pmd_releases%2F6.26.0[PMD 6.26.0].
- Checkstyle has been updated to https://checkstyle.sourceforge.io/releasenotes.html#Release_8.35[Checkstyle 8.35].
- CodeNarc has been updated to https://github.com/CodeNarc/CodeNarc/blob/v1.6.1/CHANGELOG.md[CodeNarc 1.6.1].

=== Deprecations

==== Changing default excludes during the execution phase

Gradle's file trees apply some default exclude patterns for convenience — the same defaults as Ant in fact.
See the <<working_with_files.adoc#sec:file_trees,user manual>> for more information.
Sometimes, Ant's default excludes prove problematic, for example when you want to include the `.gitignore` in an archive file.

Changing Gradle's default excludes during the execution phase can lead to correctness problems with up-to-date checks, and is deprecated.
You are only allowed to change Gradle's default excludes in the settings script, see the <<working_with_files.adoc#sec:change_default_excludes,user manual>> for an example.

==== Using a Configuration directly as a dependency

Gradle allowed instances of `Configuration` to be used directly as dependencies:

```
dependencies {
    implementation(configurations.myConfiguration)
}
```

This behavior is now deprecated as it is confusing: one could expect the "dependent configuration" to be resolved first and add the result of resolution as dependencies to the including configuration, which is not the case.
The deprecated version can be replaced with the actual behavior, which is configuration inheritance:

```
configurations.implementation.extendsFrom(configurations.myConfiguration)
```


[[changes_6.6]]
== Upgrading from 6.5

=== Potential breaking changes

==== Updates to bundled Gradle dependencies

- Ant has been updated to https://downloads.apache.org/ant/RELEASE-NOTES-1.10.8.html[1.10.8].
- Groovy has been updated to https://groovy-lang.org/changelogs/changelog-2.5.12.html[Groovy 2.5.12].

==== Dependency substitutions and variant aware dependency resolution

While adding support for expressing <<resolution_rules#sec:variant_aware_substitutions, variant support>> in dependency substitutions, a bug fix introduced a behaviour change that some builds may rely upon.
Previously a substituted dependency would still use the <<variant_attributes#, attributes>> of the original selector instead of the ones from the replacement selector.

With that change, existing substitutions around dependencies with richer selectors, such as for platform dependencies, will no longer work as they did.
It becomes mandatory to define the variant aware part in the target selector.

You can be affected by this change if you:

* have dependencies on platforms, like `implementation platform("org:platform:1.0")`
* _or_ if you specify attributes on dependencies,
* _and_ you use <<resolution_rules#, resolution rules>> on these dependencies.

See the <<resolution_rules#sec:variant_aware_substitutions, documentation>> for resolving issues if you are impacted.

=== Deprecations

No deprecations were made in Gradle 6.6.

[[changes_6.5]]
== Upgrading from 6.4

=== Potential breaking changes

==== Updates to bundled Gradle dependencies

- Kotlin has been updated to https://github.com/JetBrains/kotlin/releases/tag/v1.3.72[Kotlin 1.3.72].
- Groovy has been updated to https://groovy-lang.org/changelogs/changelog-2.5.11.html[Groovy 2.5.11].

==== Updates to default tool integration versions

- PMD has been updated to https://github.com/pmd/pmd/releases/tag/pmd_releases%2F6.23.0[PMD 6.23.0].

=== Deprecations

[[abstract_task_deprecated]]
==== Internal class AbstractTask is deprecated

`AbstractTask` is an internal class which is visible on the public API, as a superclass of public type `DefaultTask`.
`AbstractTask` will be removed in Gradle 7.0, and the following are deprecated in Gradle 6.5:

- Registering a task whose type is `AbstractTask` or `TaskInternal`. You can remove the task type from the task registration and Gradle will use `DefaultTask` instead.
- Registering a task whose type is a subclass of `AbstractTask` but not a subclass of `DefaultTask`. You can change the task type to extend `DefaultTask` instead.
- Using the class `AbstractTask` from plugin code or build scripts. You can change the code to use `DefaultTask` instead.

[[changes_6.4]]
== Upgrading from 6.3

=== Potential breaking changes

[[upgrade:pmd_expects_6]]
==== PMD plugin expects PMD 6.0.0 or higher by default

Gradle 6.4 enabled incremental analysis by default.
Incremental analysis is only available in PMD 6.0.0 or higher.
If you want to use an older PMD version, you need to disable incremental analysis:

```
pmd {
    incrementalAnalysis = false
}
```

==== Changes in dependency locking

With Gradle 6.4, the incubating API for <<dependency_locking#fine_tuning_dependency_locking_behaviour_with_lock_mode, dependency locking `LockMode`>> has changed.
The value is now set via a `Property<LockMode>` instead of a direct setter.
This means that the notation to set the value has to be updated for the Kotlin DSL:

```
dependencyLocking {
    lockMode.set(LockMode.STRICT)
}
```

Users of the Groovy DSL should not be impacted as the notation `lockMode = LockMode.STRICT` remains valid.

==== Java versions in published metadata

If a Java library is published with Gradle Module Metadata, the information which Java version it supports is encoded in the `org.gradle.jvm.version` attribute.
By default, this attribute was set to what you configured in `java.targetCompatibility`.
If that was not configured, it was set to the current Java version running Gradle.
Changing the version of a particular compile task, e.g. `javaCompile.targetCompatibility` had no effect on that attribute, leading to wrong information if the attribute was not adjusted manually.
This is now fixed and the attribute defaults to the setting of the compile task that is associated with the sources from which the published jar is built.

==== Ivy repositories with custom layouts

Gradle versions from 6.0 to 6.3.x included could generate bad Gradle Module Metadata when publishing on an Ivy repository which had a custom repository layout.
Starting from 6.4, Gradle will no longer publish Gradle Module Metadata if it detects that you are using a custom repository layout.

==== New properties may shadow variables in build scripts

This release introduces some new properties -- `mainClass`, `mainModule`, `modularity` -- in different places.
Since these are very generic names, there is a chance that you use one of them in your build scripts as variable name.
A new property might then shadow one of your variables in an undesired way, leading to a build failure where the property is accessed instead of the local variable with the same name.
You can fix it by renaming the corresponding variable in the build script.

Affected is configuration code inside the `application {}` and `java {}` configuration blocks, inside a java execution setup with `project.javaexec {}`, and inside various task configurations
(`JavaExec`, `CreateStartScripts`, `JavaCompile`, `Test`, `Javadoc`).

==== Updates to bundled Gradle dependencies

- Kotlin has been updated to https://github.com/JetBrains/kotlin/releases/tag/v1.3.71[Kotlin 1.3.71].

=== Deprecations

There were no deprecations between Gradle 6.3 and 6.4.

[[changes_6.3]]
== Upgrading from 6.2

=== Potential breaking changes

==== Fewer dependencies available in IDEA

Gradle no longer includes the annotation processor classpath as provided dependencies in IDEA.
The dependencies IDEA sees at compile time are the same as what Gradle sees after resolving the compile classpath (configuration named `compileClasspath`).
This prevents the leakage of annotation processor dependencies into the project's code.

Before Gradle introduced <<java_plugin.adoc#sec:incremental_annotation_processing,incremental annotation processing support>>, IDEA required all annotation processors to be on the compilation classpath to be able to run annotation processing when compiling in IDEA.
This is no longer necessary because Gradle has a separate <<java_plugin.adoc#tab:configurations,annotation processor classpath>>.
The dependencies for annotation processors are not added to an IDEA module's classpath when a Gradle project with annotation processors is imported.

==== Updates to bundled Gradle dependencies

- Kotlin has been updated to https://blog.jetbrains.com/kotlin/2020/03/kotlin-1-3-70-released/[Kotlin 1.3.70].
- Groovy has been updated to http://groovy-lang.org/changelogs/changelog-2.5.10.html[Groovy 2.5.10].

==== Updates to default tool integration versions

- PMD has been updated to https://pmd.github.io/pmd-6.21.0/pmd_release_notes.html#24-january-2020---6210[PMD 6.21.0].
- CodeNarc has been updated to https://github.com/CodeNarc/CodeNarc/blob/v1.5/CHANGELOG.md#version-15----nov-2019[CodeNarc 1.5].

==== Rich console support removed for some 32-bit operating systems

Gradle 6.3 does not support the <<command_line_interface.adoc#sec:rich_console, rich console>> for 32-bit Unix systems and for old FreeBSD versions (older than FreeBSD 10). Microsoft Windows 32-bit is unaffected.

Gradle will continue building projects on 32-bit systems but will no longer show the rich console.

=== Deprecations

==== Using default and archives configurations

Almost every Gradle project has the _default_ and _archives_ configurations which are added by the _base_ plugin.
These configurations are no longer used in modern Gradle builds that use <<variant_model.adoc#,variant aware dependency management>> and the <<publishing_setup.adoc#,new publishing plugins>>.

While the configurations will stay in Gradle for backwards compatibility for now, using them to declare dependencies or to resolve dependencies is now deprecated.

Resolving these configurations was never an intended use case and only possible because in earlier Gradle versions _every_ configuration was resolvable.
For declaring dependencies, please use the configurations provided by the plugins you use, for example by the <<java_library_plugin.adoc#sec:java_library_configurations_graph,Java Library plugin>>.

[[changes_6.2]]
== Upgrading from 6.1

=== Potential breaking changes

==== Compile and runtime classpath now request library variants by default

A classpath in a JVM project now explicitly requests the `org.gradle.category=library` attribute.
This leads to clearer error messages if a certain library cannot be used.
For example, when the library does not support the required Java version.
The practical effect is that now all <<java_platform_plugin.adoc#sec:java_platform_consumption,platform dependencies>> have to be declared as such.
Before, platform dependencies also worked, accidentally, when the `platform()` keyword was omitted for local platforms or platforms published with Gradle Module Metadata.

==== Properties from project root `gradle.properties` leaking into `buildSrc` and included builds

There was a regression in Gradle 6.2 and Gradle 6.2.1 that caused Gradle properties set in the project root `gradle.properties` file to leak into the `buildSrc` build and any builds included by the root.

This could cause your build to start failing if the `buildSrc` build or an included build suddenly found an unexpected or incompatible value for a property coming from the project root `gradle.properties` file.

The regression has been fixed in Gradle 6.2.2.

=== Deprecations

There were no deprecations between Gradle 6.1 and 6.2.

[[changes_6.1]]
== Upgrading from 6.0 and earlier

=== Deprecations

==== Querying a mapped output property of a task before the task has completed

Querying the value of a mapped output property before the task has completed can cause strange build failures because it indicates stale or non-existent outputs may be used by mistake. This behavior is deprecated and will emit a deprecation warning. This will become an error in Gradle 7.0.

The following example demonstrates this problem where the Producer's output file is parsed before the Producer executes:
```
class Consumer extends DefaultTask {
    @Input
    final Property<Integer> threadPoolSize = ...
}

class Producer extends DefaultTask {
    @OutputFile
    final RegularFileProperty outputFile = ...
}

// threadPoolSize is read from the producer's outputFile
consumer.threadPoolSize = producer.outputFile.map { it.text.toInteger() }

// Emits deprecation warning
println("thread pool size = " + consumer.threadPoolSize.get())
```

Querying the value of `consumer.threadPoolSize` will produce a deprecation warning if done prior to `producer` completing, as the output file has not yet been generated.

==== Discontinued methods
The following methods have been discontinued and should no longer be used. They will be removed in Gradle 7.0.

- `BasePluginConvention.setProject(ProjectInternal)`
- `BasePluginConvention.getProject()`
- `StartParameter.useEmptySettings()`
- `StartParameter.isUseEmptySettings()`

[[upgrading_jvm_plugins]]
==== Alternative JVM plugins (a.k.a "Software Model")

A set of alternative plugins for Java and Scala development were introduced in Gradle 2.x as an experiment based on the "software model".  These plugins are now deprecated and will eventually be removed.  If you are still using one of these old plugins (`java-lang`, `scala-lang`, `jvm-component`, `jvm-resources`, `junit-test-suite`) please consult the documentation on <<building_java_projects.adoc#,Building Java & JVM projects>> to determine which of the stable JVM plugins are appropriate for your project.

=== Potential breaking changes

==== `ProjectLayout` is no longer available to worker actions as a service

In Gradle 6.0, the `ProjectLayout` service was made available to worker actions via service injection. This service allowed for mutable state to leak into a worker action and introduced a way for dependencies to go undeclared in the worker action.

`ProjectLayout` has been removed from the available services.  Worker actions that were using `ProjectLayout` should switch to injecting the `projectDirectory` or `buildDirectory` as a parameter instead.

==== Updates to bundled Gradle dependencies

- Kotlin has been updated to https://blog.jetbrains.com/kotlin/2019/11/kotlin-1-3-60-released/[Kotlin 1.3.61].

==== Updates to default tool integration versions

- Checkstyle has been updated to https://checkstyle.org/releasenotes.html#Release_8.27[Checkstyle 8.27].
- PMD has been updated to https://pmd.github.io/pmd-6.20.0/pmd_release_notes.html#29-november-2019---6200[PMD 6.20.0].

==== Publishing Spring Boot applications

Starting from Gradle 6.2, Gradle performs a sanity check before uploading, to make sure you don't upload stale files (files produced by another build).
This introduces a problem with Spring Boot applications which are uploaded using the `components.java` component:

```
Artifact my-application-0.0.1-SNAPSHOT.jar wasn't produced by this build.
```

This is caused by the fact that the main `jar` task is disabled by the Spring Boot application, and the component expects it to be present.
Because the `bootJar` task uses the _same file_ as the main `jar` task by default, previous releases of Gradle would either:

- publish a stale `bootJar` artifact
- or fail if the `bootJar` task hasn't been called previously

A workaround is to tell Gradle what to upload.
If you want to upload the `bootJar`, then you need to configure the outgoing configurations to do this:

```
configurations {
   [apiElements, runtimeElements].each {
       it.outgoing.artifacts.removeIf { it.buildDependencies.getDependencies(null).contains(jar) }
       it.outgoing.artifact(bootJar)
   }
}
```

Alternatively, you might want to re-enable the `jar` task, and add the `bootJar` with a different classifier.

```
jar {
   enabled = true
}

bootJar {
   classifier = 'application'
}
```<|MERGE_RESOLUTION|>--- conflicted
+++ resolved
@@ -67,17 +67,15 @@
 * The `rulePriority` getter and setter have been removed from the Pmd task and extension.
 Use the `rulesMinimumPriority` property instead.
 
-<<<<<<< HEAD
+==== Using `AbstractTask`
+
+Registering a task with the `AbstractTask` type or with a type extending `AbstractTask` was deprecated in Gradle 6.5 and is now an error in Gradle 7.0.
+You can use link:{javadocPath}/org/gradle/api/DefaultTask.html[DefaultTask] instead.
+
 ==== Removal of `BuildListener.buildStarted(Gradle)`
 
 `BuildListener.buildStarted(Gradle)` was deprecated in Gradle 6.0 and is now removed in Gradle 7.0.
 Please use link:{javadocPath}/org/gradle/BuildListener.html#beforeSettings-org.gradle.api.initialization.Settings-[BuildListener.beforeSettings(Settings)] instead.
-=======
-==== Using `AbstractTask`
-
-Registering a task with the `AbstractTask` type or with a type extending `AbstractTask` was deprecated in Gradle 6.5 and is now an error in Gradle 7.0.
-You can use link:{javadocPath}/org/gradle/api/DefaultTask.html[DefaultTask] instead.
->>>>>>> 60bfa1f2
 
 === Deprecations
 
