--- conflicted
+++ resolved
@@ -1,552 +1,3 @@
 {
-<<<<<<< HEAD
     "acceptedApiChanges": []
-=======
-    "acceptedApiChanges": [
-        {
-            "type": "org.gradle.testing.jacoco.plugins.JacocoTaskExtension",
-            "member": "Constructor org.gradle.testing.jacoco.plugins.JacocoTaskExtension(org.gradle.api.Project,org.gradle.internal.jacoco.JacocoAgentJar,org.gradle.process.JavaForkOptions)",
-            "acceptation": "Remove Project reference",
-            "changes": [
-                "Constructor has been removed"
-            ]
-        },
-        {
-            "type": "org.gradle.testing.jacoco.plugins.JacocoPluginExtension",
-            "member": "Method org.gradle.testing.jacoco.plugins.JacocoPluginExtension.getReportsDirectory()",
-            "acceptation": "Replace existing stable `reportsDir` property",
-            "changes": [
-                "METHOD_ADDED_TO_PUBLIC_CLASS"
-            ]
-        },
-        {
-            "type": "org.gradle.kotlin.dsl.ConfigurationDeprecatedExtensionsKt",
-            "member": "Method org.gradle.kotlin.dsl.ConfigurationDeprecatedExtensionsKt.all$annotations(org.gradle.api.NamedDomainObjectProvider)",
-            "acceptation": "Name of internal functions for properties annotation metadata changed in Kotlin 1.4",
-            "changes": [
-                "Method has been removed"
-            ]
-        },
-        {
-            "type": "org.gradle.kotlin.dsl.ConfigurationDeprecatedExtensionsKt",
-            "member": "Method org.gradle.kotlin.dsl.ConfigurationDeprecatedExtensionsKt.allArtifacts$annotations(org.gradle.api.NamedDomainObjectProvider)",
-            "acceptation": "Name of internal functions for properties annotation metadata changed in Kotlin 1.4",
-            "changes": [
-                "Method has been removed"
-            ]
-        },
-        {
-            "type": "org.gradle.kotlin.dsl.ConfigurationDeprecatedExtensionsKt",
-            "member": "Method org.gradle.kotlin.dsl.ConfigurationDeprecatedExtensionsKt.allDependencies$annotations(org.gradle.api.NamedDomainObjectProvider)",
-            "acceptation": "Name of internal functions for properties annotation metadata changed in Kotlin 1.4",
-            "changes": [
-                "Method has been removed"
-            ]
-        },
-        {
-            "type": "org.gradle.kotlin.dsl.ConfigurationDeprecatedExtensionsKt",
-            "member": "Method org.gradle.kotlin.dsl.ConfigurationDeprecatedExtensionsKt.allDependencyConstraints$annotations(org.gradle.api.NamedDomainObjectProvider)",
-            "acceptation": "Name of internal functions for properties annotation metadata changed in Kotlin 1.4",
-            "changes": [
-                "Method has been removed"
-            ]
-        },
-        {
-            "type": "org.gradle.kotlin.dsl.ConfigurationDeprecatedExtensionsKt",
-            "member": "Method org.gradle.kotlin.dsl.ConfigurationDeprecatedExtensionsKt.artifacts$annotations(org.gradle.api.NamedDomainObjectProvider)",
-            "acceptation": "Name of internal functions for properties annotation metadata changed in Kotlin 1.4",
-            "changes": [
-                "Method has been removed"
-            ]
-        },
-        {
-            "type": "org.gradle.kotlin.dsl.ConfigurationDeprecatedExtensionsKt",
-            "member": "Method org.gradle.kotlin.dsl.ConfigurationDeprecatedExtensionsKt.asFileTree$annotations(org.gradle.api.NamedDomainObjectProvider)",
-            "acceptation": "Name of internal functions for properties annotation metadata changed in Kotlin 1.4",
-            "changes": [
-                "Method has been removed"
-            ]
-        },
-        {
-            "type": "org.gradle.kotlin.dsl.ConfigurationDeprecatedExtensionsKt",
-            "member": "Method org.gradle.kotlin.dsl.ConfigurationDeprecatedExtensionsKt.asPath$annotations(org.gradle.api.NamedDomainObjectProvider)",
-            "acceptation": "Name of internal functions for properties annotation metadata changed in Kotlin 1.4",
-            "changes": [
-                "Method has been removed"
-            ]
-        },
-        {
-            "type": "org.gradle.kotlin.dsl.ConfigurationDeprecatedExtensionsKt",
-            "member": "Method org.gradle.kotlin.dsl.ConfigurationDeprecatedExtensionsKt.attributes$annotations(org.gradle.api.NamedDomainObjectProvider)",
-            "acceptation": "Name of internal functions for properties annotation metadata changed in Kotlin 1.4",
-            "changes": [
-                "Method has been removed"
-            ]
-        },
-        {
-            "type": "org.gradle.kotlin.dsl.ConfigurationDeprecatedExtensionsKt",
-            "member": "Method org.gradle.kotlin.dsl.ConfigurationDeprecatedExtensionsKt.buildDependencies$annotations(org.gradle.api.NamedDomainObjectProvider)",
-            "acceptation": "Name of internal functions for properties annotation metadata changed in Kotlin 1.4",
-            "changes": [
-                "Method has been removed"
-            ]
-        },
-        {
-            "type": "org.gradle.kotlin.dsl.ConfigurationDeprecatedExtensionsKt",
-            "member": "Method org.gradle.kotlin.dsl.ConfigurationDeprecatedExtensionsKt.dependencies$annotations(org.gradle.api.NamedDomainObjectProvider)",
-            "acceptation": "Name of internal functions for properties annotation metadata changed in Kotlin 1.4",
-            "changes": [
-                "Method has been removed"
-            ]
-        },
-        {
-            "type": "org.gradle.kotlin.dsl.ConfigurationDeprecatedExtensionsKt",
-            "member": "Method org.gradle.kotlin.dsl.ConfigurationDeprecatedExtensionsKt.dependencyConstraints$annotations(org.gradle.api.NamedDomainObjectProvider)",
-            "acceptation": "Name of internal functions for properties annotation metadata changed in Kotlin 1.4",
-            "changes": [
-                "Method has been removed"
-            ]
-        },
-        {
-            "type": "org.gradle.kotlin.dsl.ConfigurationDeprecatedExtensionsKt",
-            "member": "Method org.gradle.kotlin.dsl.ConfigurationDeprecatedExtensionsKt.description$annotations(org.gradle.api.NamedDomainObjectProvider)",
-            "acceptation": "Name of internal functions for properties annotation metadata changed in Kotlin 1.4",
-            "changes": [
-                "Method has been removed"
-            ]
-        },
-        {
-            "type": "org.gradle.kotlin.dsl.ConfigurationDeprecatedExtensionsKt",
-            "member": "Method org.gradle.kotlin.dsl.ConfigurationDeprecatedExtensionsKt.excludeRules$annotations(org.gradle.api.NamedDomainObjectProvider)",
-            "acceptation": "Name of internal functions for properties annotation metadata changed in Kotlin 1.4",
-            "changes": [
-                "Method has been removed"
-            ]
-        },
-        {
-            "type": "org.gradle.kotlin.dsl.ConfigurationDeprecatedExtensionsKt",
-            "member": "Method org.gradle.kotlin.dsl.ConfigurationDeprecatedExtensionsKt.extendsFrom$annotations(org.gradle.api.NamedDomainObjectProvider)",
-            "acceptation": "Name of internal functions for properties annotation metadata changed in Kotlin 1.4",
-            "changes": [
-                "Method has been removed"
-            ]
-        },
-        {
-            "type": "org.gradle.kotlin.dsl.ConfigurationDeprecatedExtensionsKt",
-            "member": "Method org.gradle.kotlin.dsl.ConfigurationDeprecatedExtensionsKt.files$annotations(org.gradle.api.NamedDomainObjectProvider)",
-            "acceptation": "Name of internal functions for properties annotation metadata changed in Kotlin 1.4",
-            "changes": [
-                "Method has been removed"
-            ]
-        },
-        {
-            "type": "org.gradle.kotlin.dsl.ConfigurationDeprecatedExtensionsKt",
-            "member": "Method org.gradle.kotlin.dsl.ConfigurationDeprecatedExtensionsKt.getAll$annotations(org.gradle.api.NamedDomainObjectProvider)",
-            "acceptation": "Name of internal functions for properties annotation metadata changed in Kotlin 1.4",
-            "changes": [
-                "METHOD_ADDED_TO_PUBLIC_CLASS"
-            ]
-        },
-        {
-            "type": "org.gradle.kotlin.dsl.ConfigurationDeprecatedExtensionsKt",
-            "member": "Method org.gradle.kotlin.dsl.ConfigurationDeprecatedExtensionsKt.getAllArtifacts$annotations(org.gradle.api.NamedDomainObjectProvider)",
-            "acceptation": "Name of internal functions for properties annotation metadata changed in Kotlin 1.4",
-            "changes": [
-                "METHOD_ADDED_TO_PUBLIC_CLASS"
-            ]
-        },
-        {
-            "type": "org.gradle.kotlin.dsl.ConfigurationDeprecatedExtensionsKt",
-            "member": "Method org.gradle.kotlin.dsl.ConfigurationDeprecatedExtensionsKt.getAllDependencies$annotations(org.gradle.api.NamedDomainObjectProvider)",
-            "acceptation": "Name of internal functions for properties annotation metadata changed in Kotlin 1.4",
-            "changes": [
-                "METHOD_ADDED_TO_PUBLIC_CLASS"
-            ]
-        },
-        {
-            "type": "org.gradle.kotlin.dsl.ConfigurationDeprecatedExtensionsKt",
-            "member": "Method org.gradle.kotlin.dsl.ConfigurationDeprecatedExtensionsKt.getAllDependencyConstraints$annotations(org.gradle.api.NamedDomainObjectProvider)",
-            "acceptation": "Name of internal functions for properties annotation metadata changed in Kotlin 1.4",
-            "changes": [
-                "METHOD_ADDED_TO_PUBLIC_CLASS"
-            ]
-        },
-        {
-            "type": "org.gradle.kotlin.dsl.ConfigurationDeprecatedExtensionsKt",
-            "member": "Method org.gradle.kotlin.dsl.ConfigurationDeprecatedExtensionsKt.getArtifacts$annotations(org.gradle.api.NamedDomainObjectProvider)",
-            "acceptation": "Name of internal functions for properties annotation metadata changed in Kotlin 1.4",
-            "changes": [
-                "METHOD_ADDED_TO_PUBLIC_CLASS"
-            ]
-        },
-        {
-            "type": "org.gradle.kotlin.dsl.ConfigurationDeprecatedExtensionsKt",
-            "member": "Method org.gradle.kotlin.dsl.ConfigurationDeprecatedExtensionsKt.getAsFileTree$annotations(org.gradle.api.NamedDomainObjectProvider)",
-            "acceptation": "Name of internal functions for properties annotation metadata changed in Kotlin 1.4",
-            "changes": [
-                "METHOD_ADDED_TO_PUBLIC_CLASS"
-            ]
-        },
-        {
-            "type": "org.gradle.kotlin.dsl.ConfigurationDeprecatedExtensionsKt",
-            "member": "Method org.gradle.kotlin.dsl.ConfigurationDeprecatedExtensionsKt.getAsPath$annotations(org.gradle.api.NamedDomainObjectProvider)",
-            "acceptation": "Name of internal functions for properties annotation metadata changed in Kotlin 1.4",
-            "changes": [
-                "METHOD_ADDED_TO_PUBLIC_CLASS"
-            ]
-        },
-        {
-            "type": "org.gradle.kotlin.dsl.ConfigurationDeprecatedExtensionsKt",
-            "member": "Method org.gradle.kotlin.dsl.ConfigurationDeprecatedExtensionsKt.getAttributes$annotations(org.gradle.api.NamedDomainObjectProvider)",
-            "acceptation": "Name of internal functions for properties annotation metadata changed in Kotlin 1.4",
-            "changes": [
-                "METHOD_ADDED_TO_PUBLIC_CLASS"
-            ]
-        },
-        {
-            "type": "org.gradle.kotlin.dsl.ConfigurationDeprecatedExtensionsKt",
-            "member": "Method org.gradle.kotlin.dsl.ConfigurationDeprecatedExtensionsKt.getBuildDependencies$annotations(org.gradle.api.NamedDomainObjectProvider)",
-            "acceptation": "Name of internal functions for properties annotation metadata changed in Kotlin 1.4",
-            "changes": [
-                "METHOD_ADDED_TO_PUBLIC_CLASS"
-            ]
-        },
-        {
-            "type": "org.gradle.kotlin.dsl.ConfigurationDeprecatedExtensionsKt",
-            "member": "Method org.gradle.kotlin.dsl.ConfigurationDeprecatedExtensionsKt.getDependencies$annotations(org.gradle.api.NamedDomainObjectProvider)",
-            "acceptation": "Name of internal functions for properties annotation metadata changed in Kotlin 1.4",
-            "changes": [
-                "METHOD_ADDED_TO_PUBLIC_CLASS"
-            ]
-        },
-        {
-            "type": "org.gradle.kotlin.dsl.ConfigurationDeprecatedExtensionsKt",
-            "member": "Method org.gradle.kotlin.dsl.ConfigurationDeprecatedExtensionsKt.getDependencyConstraints$annotations(org.gradle.api.NamedDomainObjectProvider)",
-            "acceptation": "Name of internal functions for properties annotation metadata changed in Kotlin 1.4",
-            "changes": [
-                "METHOD_ADDED_TO_PUBLIC_CLASS"
-            ]
-        },
-        {
-            "type": "org.gradle.kotlin.dsl.ConfigurationDeprecatedExtensionsKt",
-            "member": "Method org.gradle.kotlin.dsl.ConfigurationDeprecatedExtensionsKt.getDescription$annotations(org.gradle.api.NamedDomainObjectProvider)",
-            "acceptation": "Name of internal functions for properties annotation metadata changed in Kotlin 1.4",
-            "changes": [
-                "METHOD_ADDED_TO_PUBLIC_CLASS"
-            ]
-        },
-        {
-            "type": "org.gradle.kotlin.dsl.ConfigurationDeprecatedExtensionsKt",
-            "member": "Method org.gradle.kotlin.dsl.ConfigurationDeprecatedExtensionsKt.getExcludeRules$annotations(org.gradle.api.NamedDomainObjectProvider)",
-            "acceptation": "Name of internal functions for properties annotation metadata changed in Kotlin 1.4",
-            "changes": [
-                "METHOD_ADDED_TO_PUBLIC_CLASS"
-            ]
-        },
-        {
-            "type": "org.gradle.kotlin.dsl.ConfigurationDeprecatedExtensionsKt",
-            "member": "Method org.gradle.kotlin.dsl.ConfigurationDeprecatedExtensionsKt.getExtendsFrom$annotations(org.gradle.api.NamedDomainObjectProvider)",
-            "acceptation": "Name of internal functions for properties annotation metadata changed in Kotlin 1.4",
-            "changes": [
-                "METHOD_ADDED_TO_PUBLIC_CLASS"
-            ]
-        },
-        {
-            "type": "org.gradle.kotlin.dsl.ConfigurationDeprecatedExtensionsKt",
-            "member": "Method org.gradle.kotlin.dsl.ConfigurationDeprecatedExtensionsKt.getFiles$annotations(org.gradle.api.NamedDomainObjectProvider)",
-            "acceptation": "Name of internal functions for properties annotation metadata changed in Kotlin 1.4",
-            "changes": [
-                "METHOD_ADDED_TO_PUBLIC_CLASS"
-            ]
-        },
-        {
-            "type": "org.gradle.kotlin.dsl.ConfigurationDeprecatedExtensionsKt",
-            "member": "Method org.gradle.kotlin.dsl.ConfigurationDeprecatedExtensionsKt.getHierarchy$annotations(org.gradle.api.NamedDomainObjectProvider)",
-            "acceptation": "Name of internal functions for properties annotation metadata changed in Kotlin 1.4",
-            "changes": [
-                "METHOD_ADDED_TO_PUBLIC_CLASS"
-            ]
-        },
-        {
-            "type": "org.gradle.kotlin.dsl.ConfigurationDeprecatedExtensionsKt",
-            "member": "Method org.gradle.kotlin.dsl.ConfigurationDeprecatedExtensionsKt.getIncoming$annotations(org.gradle.api.NamedDomainObjectProvider)",
-            "acceptation": "Name of internal functions for properties annotation metadata changed in Kotlin 1.4",
-            "changes": [
-                "METHOD_ADDED_TO_PUBLIC_CLASS"
-            ]
-        },
-        {
-            "type": "org.gradle.kotlin.dsl.ConfigurationDeprecatedExtensionsKt",
-            "member": "Method org.gradle.kotlin.dsl.ConfigurationDeprecatedExtensionsKt.getOutgoing$annotations(org.gradle.api.NamedDomainObjectProvider)",
-            "acceptation": "Name of internal functions for properties annotation metadata changed in Kotlin 1.4",
-            "changes": [
-                "METHOD_ADDED_TO_PUBLIC_CLASS"
-            ]
-        },
-        {
-            "type": "org.gradle.kotlin.dsl.ConfigurationDeprecatedExtensionsKt",
-            "member": "Method org.gradle.kotlin.dsl.ConfigurationDeprecatedExtensionsKt.getResolutionStrategy$annotations(org.gradle.api.NamedDomainObjectProvider)",
-            "acceptation": "Name of internal functions for properties annotation metadata changed in Kotlin 1.4",
-            "changes": [
-                "METHOD_ADDED_TO_PUBLIC_CLASS"
-            ]
-        },
-        {
-            "type": "org.gradle.kotlin.dsl.ConfigurationDeprecatedExtensionsKt",
-            "member": "Method org.gradle.kotlin.dsl.ConfigurationDeprecatedExtensionsKt.getResolvedConfiguration$annotations(org.gradle.api.NamedDomainObjectProvider)",
-            "acceptation": "Name of internal functions for properties annotation metadata changed in Kotlin 1.4",
-            "changes": [
-                "METHOD_ADDED_TO_PUBLIC_CLASS"
-            ]
-        },
-        {
-            "type": "org.gradle.kotlin.dsl.ConfigurationDeprecatedExtensionsKt",
-            "member": "Method org.gradle.kotlin.dsl.ConfigurationDeprecatedExtensionsKt.getSingleFile$annotations(org.gradle.api.NamedDomainObjectProvider)",
-            "acceptation": "Name of internal functions for properties annotation metadata changed in Kotlin 1.4",
-            "changes": [
-                "METHOD_ADDED_TO_PUBLIC_CLASS"
-            ]
-        },
-        {
-            "type": "org.gradle.kotlin.dsl.ConfigurationDeprecatedExtensionsKt",
-            "member": "Method org.gradle.kotlin.dsl.ConfigurationDeprecatedExtensionsKt.getState$annotations(org.gradle.api.NamedDomainObjectProvider)",
-            "acceptation": "Name of internal functions for properties annotation metadata changed in Kotlin 1.4",
-            "changes": [
-                "METHOD_ADDED_TO_PUBLIC_CLASS"
-            ]
-        },
-        {
-            "type": "org.gradle.kotlin.dsl.ConfigurationDeprecatedExtensionsKt",
-            "member": "Method org.gradle.kotlin.dsl.ConfigurationDeprecatedExtensionsKt.getUploadTaskName$annotations(org.gradle.api.NamedDomainObjectProvider)",
-            "acceptation": "Name of internal functions for properties annotation metadata changed in Kotlin 1.4",
-            "changes": [
-                "METHOD_ADDED_TO_PUBLIC_CLASS"
-            ]
-        },
-        {
-            "type": "org.gradle.kotlin.dsl.ConfigurationDeprecatedExtensionsKt",
-            "member": "Method org.gradle.kotlin.dsl.ConfigurationDeprecatedExtensionsKt.hierarchy$annotations(org.gradle.api.NamedDomainObjectProvider)",
-            "acceptation": "Name of internal functions for properties annotation metadata changed in Kotlin 1.4",
-            "changes": [
-                "Method has been removed"
-            ]
-        },
-        {
-            "type": "org.gradle.kotlin.dsl.ConfigurationDeprecatedExtensionsKt",
-            "member": "Method org.gradle.kotlin.dsl.ConfigurationDeprecatedExtensionsKt.incoming$annotations(org.gradle.api.NamedDomainObjectProvider)",
-            "acceptation": "Name of internal functions for properties annotation metadata changed in Kotlin 1.4",
-            "changes": [
-                "Method has been removed"
-            ]
-        },
-        {
-            "type": "org.gradle.kotlin.dsl.ConfigurationDeprecatedExtensionsKt",
-            "member": "Method org.gradle.kotlin.dsl.ConfigurationDeprecatedExtensionsKt.outgoing$annotations(org.gradle.api.NamedDomainObjectProvider)",
-            "acceptation": "Name of internal functions for properties annotation metadata changed in Kotlin 1.4",
-            "changes": [
-                "Method has been removed"
-            ]
-        },
-        {
-            "type": "org.gradle.kotlin.dsl.ConfigurationDeprecatedExtensionsKt",
-            "member": "Method org.gradle.kotlin.dsl.ConfigurationDeprecatedExtensionsKt.resolutionStrategy$annotations(org.gradle.api.NamedDomainObjectProvider)",
-            "acceptation": "Name of internal functions for properties annotation metadata changed in Kotlin 1.4",
-            "changes": [
-                "Method has been removed"
-            ]
-        },
-        {
-            "type": "org.gradle.kotlin.dsl.ConfigurationDeprecatedExtensionsKt",
-            "member": "Method org.gradle.kotlin.dsl.ConfigurationDeprecatedExtensionsKt.resolvedConfiguration$annotations(org.gradle.api.NamedDomainObjectProvider)",
-            "acceptation": "Name of internal functions for properties annotation metadata changed in Kotlin 1.4",
-            "changes": [
-                "Method has been removed"
-            ]
-        },
-        {
-            "type": "org.gradle.kotlin.dsl.ConfigurationDeprecatedExtensionsKt",
-            "member": "Method org.gradle.kotlin.dsl.ConfigurationDeprecatedExtensionsKt.singleFile$annotations(org.gradle.api.NamedDomainObjectProvider)",
-            "acceptation": "Name of internal functions for properties annotation metadata changed in Kotlin 1.4",
-            "changes": [
-                "Method has been removed"
-            ]
-        },
-        {
-            "type": "org.gradle.kotlin.dsl.ConfigurationDeprecatedExtensionsKt",
-            "member": "Method org.gradle.kotlin.dsl.ConfigurationDeprecatedExtensionsKt.state$annotations(org.gradle.api.NamedDomainObjectProvider)",
-            "acceptation": "Name of internal functions for properties annotation metadata changed in Kotlin 1.4",
-            "changes": [
-                "Method has been removed"
-            ]
-        },
-        {
-            "type": "org.gradle.kotlin.dsl.ConfigurationDeprecatedExtensionsKt",
-            "member": "Method org.gradle.kotlin.dsl.ConfigurationDeprecatedExtensionsKt.uploadTaskName$annotations(org.gradle.api.NamedDomainObjectProvider)",
-            "acceptation": "Name of internal functions for properties annotation metadata changed in Kotlin 1.4",
-            "changes": [
-                "Method has been removed"
-            ]
-        },
-        {
-            "type": "org.gradle.kotlin.dsl.InitScriptApi",
-            "member": "Method org.gradle.kotlin.dsl.InitScriptApi.getLogger$annotations()",
-            "acceptation": "Name of internal functions for properties annotation metadata changed in Kotlin 1.4",
-            "changes": [
-                "METHOD_ADDED_TO_PUBLIC_CLASS"
-            ]
-        },
-        {
-            "type": "org.gradle.kotlin.dsl.InitScriptApi",
-            "member": "Method org.gradle.kotlin.dsl.InitScriptApi.getLogging$annotations()",
-            "acceptation": "Name of internal functions for properties annotation metadata changed in Kotlin 1.4",
-            "changes": [
-                "METHOD_ADDED_TO_PUBLIC_CLASS"
-            ]
-        },
-        {
-            "type": "org.gradle.kotlin.dsl.InitScriptApi",
-            "member": "Method org.gradle.kotlin.dsl.InitScriptApi.getResources$annotations()",
-            "acceptation": "Name of internal functions for properties annotation metadata changed in Kotlin 1.4",
-            "changes": [
-                "METHOD_ADDED_TO_PUBLIC_CLASS"
-            ]
-        },
-        {
-            "type": "org.gradle.kotlin.dsl.InitScriptApi",
-            "member": "Method org.gradle.kotlin.dsl.InitScriptApi.logger$annotations()",
-            "acceptation": "Name of internal functions for properties annotation metadata changed in Kotlin 1.4",
-            "changes": [
-                "Method has been removed"
-            ]
-        },
-        {
-            "type": "org.gradle.kotlin.dsl.InitScriptApi",
-            "member": "Method org.gradle.kotlin.dsl.InitScriptApi.logging$annotations()",
-            "acceptation": "Name of internal functions for properties annotation metadata changed in Kotlin 1.4",
-            "changes": [
-                "Method has been removed"
-            ]
-        },
-        {
-            "type": "org.gradle.kotlin.dsl.InitScriptApi",
-            "member": "Method org.gradle.kotlin.dsl.InitScriptApi.resources$annotations()",
-            "acceptation": "Name of internal functions for properties annotation metadata changed in Kotlin 1.4",
-            "changes": [
-                "Method has been removed"
-            ]
-        },
-        {
-            "type": "org.gradle.kotlin.dsl.PluginDependenciesSpecExtensionsKt",
-            "member": "Method org.gradle.kotlin.dsl.PluginDependenciesSpecExtensionsKt.build-scan$annotations(org.gradle.plugin.use.PluginDependenciesSpec)",
-            "acceptation": "Name of internal functions for properties annotation metadata changed in Kotlin 1.4",
-            "changes": [
-                "Method has been removed"
-            ]
-        },
-        {
-            "type": "org.gradle.kotlin.dsl.PluginDependenciesSpecExtensionsKt",
-            "member": "Method org.gradle.kotlin.dsl.PluginDependenciesSpecExtensionsKt.getBuild-scan$annotations(org.gradle.plugin.use.PluginDependenciesSpec)",
-            "acceptation": "Name of internal functions for properties annotation metadata changed in Kotlin 1.4",
-            "changes": [
-                "METHOD_ADDED_TO_PUBLIC_CLASS"
-            ]
-        },
-        {
-            "type": "org.gradle.kotlin.dsl.SettingsScriptApi",
-            "member": "Method org.gradle.kotlin.dsl.SettingsScriptApi.getLogger$annotations()",
-            "acceptation": "Name of internal functions for properties annotation metadata changed in Kotlin 1.4",
-            "changes": [
-                "METHOD_ADDED_TO_PUBLIC_CLASS"
-            ]
-        },
-        {
-            "type": "org.gradle.kotlin.dsl.SettingsScriptApi",
-            "member": "Method org.gradle.kotlin.dsl.SettingsScriptApi.getLogging$annotations()",
-            "acceptation": "Name of internal functions for properties annotation metadata changed in Kotlin 1.4",
-            "changes": [
-                "METHOD_ADDED_TO_PUBLIC_CLASS"
-            ]
-        },
-        {
-            "type": "org.gradle.kotlin.dsl.SettingsScriptApi",
-            "member": "Method org.gradle.kotlin.dsl.SettingsScriptApi.getResources$annotations()",
-            "acceptation": "Name of internal functions for properties annotation metadata changed in Kotlin 1.4",
-            "changes": [
-                "METHOD_ADDED_TO_PUBLIC_CLASS"
-            ]
-        },
-        {
-            "type": "org.gradle.kotlin.dsl.SettingsScriptApi",
-            "member": "Method org.gradle.kotlin.dsl.SettingsScriptApi.logger$annotations()",
-            "acceptation": "Name of internal functions for properties annotation metadata changed in Kotlin 1.4",
-            "changes": [
-                "Method has been removed"
-            ]
-        },
-        {
-            "type": "org.gradle.kotlin.dsl.SettingsScriptApi",
-            "member": "Method org.gradle.kotlin.dsl.SettingsScriptApi.logging$annotations()",
-            "acceptation": "Name of internal functions for properties annotation metadata changed in Kotlin 1.4",
-            "changes": [
-                "Method has been removed"
-            ]
-        },
-        {
-            "type": "org.gradle.kotlin.dsl.SettingsScriptApi",
-            "member": "Method org.gradle.kotlin.dsl.SettingsScriptApi.resources$annotations()",
-            "acceptation": "Name of internal functions for properties annotation metadata changed in Kotlin 1.4",
-            "changes": [
-                "Method has been removed"
-            ]
-        },
-        {
-            "type": "org.gradle.kotlin.dsl.NamedDomainObjectContainerExtensionsKt",
-            "member": "Method org.gradle.kotlin.dsl.NamedDomainObjectContainerExtensionsKt.invoke(org.gradle.api.NamedDomainObjectContainer,kotlin.jvm.functions.Function1)",
-            "acceptation": "Prefer Action<T> to T.() -> Unit",
-            "changes": [
-                "Method has been removed"
-            ]
-        },
-        {
-            "type": "org.gradle.kotlin.dsl.NamedDomainObjectContainerExtensionsKt",
-            "member": "Method org.gradle.kotlin.dsl.NamedDomainObjectContainerExtensionsKt.invoke(org.gradle.api.NamedDomainObjectContainer,org.gradle.api.Action)",
-            "acceptation": "Prefer Action<T> to T.() -> Unit",
-            "changes": [
-                "METHOD_ADDED_TO_PUBLIC_CLASS"
-            ]
-        },
-        {
-            "type": "org.gradle.api.tasks.diagnostics.AbstractReportTask",
-            "member": "Method org.gradle.api.tasks.diagnostics.AbstractReportTask.generate(org.gradle.api.Project)",
-            "acceptation": "Compatibility with the configuration cache precludes project access at execution time.",
-            "changes": [
-                "Method has been removed"
-            ]
-        },
-        {
-            "type": "org.gradle.api.tasks.diagnostics.AbstractReportTask",
-            "member": "Method org.gradle.api.tasks.diagnostics.AbstractReportTask.generate()",
-            "acceptation": "Compatibility with the configuration cache precludes project access at execution time.",
-            "changes": [
-                "Method has been removed"
-            ]
-        },
-        {
-            "type": "org.gradle.kotlin.dsl.ExtensionContainerExtensionsKt",
-            "member": "Method org.gradle.kotlin.dsl.ExtensionContainerExtensionsKt.getValue(org.gradle.api.plugins.ExtensionContainer,java.lang.Object,kotlin.reflect.KProperty)",
-            "acceptation": "Kotlin compiler 1.4.20 changes property delegate generated method parameter nullability ",
-            "changes": [
-                "Parameter 1 from null accepting to non-null accepting breaking change"
-            ]
-        },
-        {
-            "type": "org.gradle.kotlin.dsl.NamedDomainObjectCollectionExtensionsKt",
-            "member": "Method org.gradle.kotlin.dsl.NamedDomainObjectCollectionExtensionsKt.getValue(org.gradle.api.NamedDomainObjectProvider,java.lang.Object,kotlin.reflect.KProperty)",
-            "acceptation": "Kotlin compiler 1.4.20 changes property delegate generated method parameter nullability ",
-            "changes": [
-                "Parameter 1 from null accepting to non-null accepting breaking change"
-            ]
-        }
-    ]
->>>>>>> e4584cbc
 }